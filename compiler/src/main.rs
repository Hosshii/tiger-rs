use std::{env, fs::File, io};

use tiger::{AARCH64_APPLE_DARWIN, X86_64_APPLE_DARWIN, X86_64_LINUX_GNU};

fn main() {
    let mut args = env::args();
    let filename = args.nth(1).expect("expect filename");
    let file = match File::open(filename.as_str()) {
        Ok(file) => file,
        Err(e) => {
            eprintln!("cannot open file {}", filename);
            eprintln!("{}", e);
            return;
        }
    };

    let arch = if let Some(x) = args.next() {
        assert_eq!(x, "--arch");
        args.next().expect("expect arch")
    } else {
        "aarch64-apple-darwin".to_string()
    };

    let result = match arch.as_str() {
        "aarch64-apple-darwin" => {
            tiger::compile(filename, file, io::stdout(), AARCH64_APPLE_DARWIN)
        }
        "x86_64-apple-darwin" => tiger::compile(filename, file, io::stdout(), X86_64_APPLE_DARWIN),
<<<<<<< HEAD
        "wasm32-unknown-unknown" => {
            let is_wat = args.next().map_or(false, |x| x == "--wat");
            if is_wat {
                tiger::compile_wat(filename, file, io::stdout())
            } else {
                tiger::compile_wasm(filename, file, io::stdout())
            }
        }
=======
        "x86_64-linux-gnu" => tiger::compile(filename, file, io::stdout(), X86_64_LINUX_GNU),
>>>>>>> fa7e469a
        x => panic!("unknown arch {}", x),
    };

    if let Err(err) = result {
        eprintln!("{}", err)
    }
}<|MERGE_RESOLUTION|>--- conflicted
+++ resolved
@@ -26,7 +26,7 @@
             tiger::compile(filename, file, io::stdout(), AARCH64_APPLE_DARWIN)
         }
         "x86_64-apple-darwin" => tiger::compile(filename, file, io::stdout(), X86_64_APPLE_DARWIN),
-<<<<<<< HEAD
+        "x86_64-linux-gnu" => tiger::compile(filename, file, io::stdout(), X86_64_LINUX_GNU),
         "wasm32-unknown-unknown" => {
             let is_wat = args.next().map_or(false, |x| x == "--wat");
             if is_wat {
@@ -35,9 +35,6 @@
                 tiger::compile_wasm(filename, file, io::stdout())
             }
         }
-=======
-        "x86_64-linux-gnu" => tiger::compile(filename, file, io::stdout(), X86_64_LINUX_GNU),
->>>>>>> fa7e469a
         x => panic!("unknown arch {}", x),
     };
 
