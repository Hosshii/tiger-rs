[package]
name = "tiger"
version = "0.1.0"
edition = "2021"
default-run = "tiger"

# See more keys and their definitions at https://doc.rust-lang.org/cargo/reference/manifest.html

[dependencies]
<<<<<<< HEAD
strum = { version = "0.24.0", features = ["derive"] }
thiserror = "1.0.30"
lalrpop-util = "0.19.7"
anyhow = "1.0.56"
once_cell = "1.10.0"
itertools = "0.10.3"
leb128 = "0.2.5"
macros = { path = "../macros" }
=======
strum = { version = "0.24.1", features = ["derive"] }
thiserror = "1.0.40"
lalrpop-util = "0.20.0"
anyhow = "1.0.71"
once_cell = "1.17.2"
itertools = "0.10.5"
>>>>>>> 61b23f3d

[build-dependencies] 
lalrpop = "0.20.0"<|MERGE_RESOLUTION|>--- conflicted
+++ resolved
@@ -7,23 +7,14 @@
 # See more keys and their definitions at https://doc.rust-lang.org/cargo/reference/manifest.html
 
 [dependencies]
-<<<<<<< HEAD
-strum = { version = "0.24.0", features = ["derive"] }
-thiserror = "1.0.30"
-lalrpop-util = "0.19.7"
-anyhow = "1.0.56"
-once_cell = "1.10.0"
-itertools = "0.10.3"
-leb128 = "0.2.5"
-macros = { path = "../macros" }
-=======
 strum = { version = "0.24.1", features = ["derive"] }
 thiserror = "1.0.40"
 lalrpop-util = "0.20.0"
 anyhow = "1.0.71"
 once_cell = "1.17.2"
 itertools = "0.10.5"
->>>>>>> 61b23f3d
+leb128 = "0.2.5"
+macros = { path = "../macros" }
 
 [build-dependencies] 
 lalrpop = "0.20.0"